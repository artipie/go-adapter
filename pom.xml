<?xml version="1.0"?>
<!--
The MIT License (MIT)

Copyright (c) 2020 artipie.com

Permission is hereby granted, free of charge, to any person obtaining a copy
of this software and associated documentation files (the "Software"), to deal
in the Software without restriction, including without limitation the rights
to use, copy, modify, merge, publish, distribute, sublicense, and/or sell
copies of the Software, and to permit persons to whom the Software is
furnished to do so, subject to the following conditions:

The above copyright notice and this permission notice shall be included
in all copies or substantial portions of the Software.

THE SOFTWARE IS PROVIDED "AS IS", WITHOUT WARRANTY OF ANY KIND, EXPRESS OR
IMPLIED, INCLUDING BUT NOT LIMITED TO THE WARRANTIES OF MERCHANTABILITY,
FITNESS FOR A PARTICULAR PURPOSE AND NON-INFRINGEMENT. IN NO EVENT SHALL THE
AUTHORS OR COPYRIGHT HOLDERS BE LIABLE FOR ANY CLAIM, DAMAGES OR OTHER
LIABILITY, WHETHER IN AN ACTION OF CONTRACT, TORT OR OTHERWISE, ARISING FROM,
OUT OF OR IN CONNECTION WITH THE SOFTWARE OR THE USE OR OTHER DEALINGS IN THE
SOFTWARE.
-->
<project xmlns="http://maven.apache.org/POM/4.0.0" xmlns:xsi="http://www.w3.org/2001/XMLSchema-instance" xsi:schemaLocation="http://maven.apache.org/POM/4.0.0 http://maven.apache.org/xsd/maven-4.0.0.xsd">
  <modelVersion>4.0.0</modelVersion>
  <parent>
    <groupId>com.artipie</groupId>
    <artifactId>ppom</artifactId>
    <version>0.3</version>
  </parent>
  <artifactId>go-adapter</artifactId>
  <version>1.0-SNAPSHOT</version>
  <packaging>jar</packaging>
  <name>goproxy</name>
  <description>Turns your files/objects into Go repository</description>
  <url>https://github.com/artipie/go-adapter</url>
  <inceptionYear>2019</inceptionYear>
  <licenses>
    <license>
      <name>MIT</name>
      <url>https://github.com/artipie/go-adapter/blob/master/LICENSE.txt</url>
    </license>
  </licenses>
  <developers>
    <developer>
      <id>1</id>
      <name>Yegor Bugayenko</name>
      <email>yegor256@gmail.com</email>
      <organization>yegor256.com</organization>
      <organizationUrl>https://www.yegor256.com</organizationUrl>
      <roles>
        <role>Architect</role>
        <role>Developer</role>
      </roles>
      <timezone>+1</timezone>
    </developer>
  </developers>
  <issueManagement>
    <system>GitHub</system>
    <url>https://github.com/artipie/go-adapter/issues</url>
  </issueManagement>
  <scm>
    <connection>scm:git:git@github.com:artipie/go-adapter.git</connection>
    <developerConnection>scm:git:git@github.com:artipie/go-adapter.git</developerConnection>
    <url>https://github.com/artipie/go-adapter</url>
  </scm>
  <ciManagement>
    <system>rultor</system>
    <url>https://www.rultor.com/s/goproxy</url>
  </ciManagement>
  <distributionManagement>
    <site>
      <id>github-pages</id>
      <url>https://github.com/artipie/go-adapter</url>
    </site>
  </distributionManagement>
  <dependencies>
    <dependency>
      <groupId>com.jcabi</groupId>
      <artifactId>jcabi-log</artifactId>
      <version>0.18.1</version>
    </dependency>
    <dependency>
      <groupId>com.artipie</groupId>
      <artifactId>asto</artifactId>
      <version>0.15</version>
    </dependency>
    <dependency>
      <groupId>com.artipie</groupId>
      <artifactId>http</artifactId>
      <version>0.7.4</version>
    </dependency>
    <dependency>
<<<<<<< HEAD
=======
      <groupId>com.artipie</groupId>
      <artifactId>vertx-server</artifactId>
      <scope>test</scope>
      <version>0.2.2</version>
    </dependency>
    <dependency>
>>>>>>> 03f216cb
      <groupId>org.junit.jupiter</groupId>
      <artifactId>junit-jupiter-api</artifactId>
      <scope>test</scope>
    </dependency>
    <dependency>
      <groupId>org.junit.jupiter</groupId>
      <artifactId>junit-jupiter-engine</artifactId>
      <scope>test</scope>
    </dependency>
    <dependency>
      <groupId>org.testcontainers</groupId>
      <artifactId>testcontainers</artifactId>
      <version>1.13.0</version>
      <scope>test</scope>
    </dependency>
    <dependency>
      <groupId>org.testcontainers</groupId>
      <artifactId>junit-jupiter</artifactId>
      <version>1.13.0</version>
      <scope>test</scope>
    </dependency>
    <dependency>
      <groupId>org.testcontainers</groupId>
      <artifactId>mockserver</artifactId>
      <version>1.13.0</version>
      <scope>test</scope>
    </dependency>
    <dependency>
      <groupId>org.mock-server</groupId>
      <artifactId>mockserver-client-java</artifactId>
      <version>5.5.4</version>
      <scope>test</scope>
    </dependency>
    <dependency>
      <groupId>org.hamcrest</groupId>
      <artifactId>hamcrest</artifactId>
      <version>2.1</version>
      <scope>test</scope>
    </dependency>
  </dependencies>
  <build>
    <plugins>
<!--      <plugin>-->
<!--        <artifactId>maven-compiler-plugin</artifactId>-->
<!--        <configuration>-->
<!--          <source>1.8</source>-->
<!--          <target>1.8</target>-->
<!--        </configuration>-->
<!--      </plugin>-->
      <plugin>
        <artifactId>maven-failsafe-plugin</artifactId>
        <executions>
          <execution>
            <goals>
              <goal>integration-test</goal>
              <goal>verify</goal>
            </goals>
          </execution>
        </executions>
        <configuration>
          <failIfNoSpecifiedTests>false</failIfNoSpecifiedTests>
          <trimStackTrace>false</trimStackTrace>
        </configuration>
      </plugin>
      <plugin>
        <groupId>org.jacoco</groupId>
        <artifactId>jacoco-maven-plugin</artifactId>
        <version>0.8.5</version>
        <configuration>
          <output>file</output>
        </configuration>
        <executions>
          <execution>
            <id>jacoco-initialize</id>
            <goals>
              <goal>prepare-agent</goal>
            </goals>
          </execution>
          <execution>
            <id>jacoco-check</id>
            <phase>test</phase>
            <goals>
              <goal>check</goal>
            </goals>
            <configuration>
              <rules>
                <rule>
                  <element>BUNDLE</element>
<!--
 @todo #26:30min Improve code coverage by writing unit-tests:
  each coverage counter should not be less than 75. To do so we have to make
  unit-tests possible by splitting `Goproxy`: find a way to refactor it by extracting
  small classes and creating unit-tests for them. Do not put a lot of changes in one PR, make
  each change small but properly covered with tests. After each iteration do not forget
  to correct coverage minimums and this todo to continue work.
-->
                  <limits>
                    <limit>
                      <counter>INSTRUCTION</counter>
                      <value>COVEREDRATIO</value>
<<<<<<< HEAD
                      <minimum>0.05</minimum>
=======
                      <minimum>0.06</minimum>
>>>>>>> 03f216cb
                    </limit>
                    <limit>
                      <counter>LINE</counter>
                      <value>COVEREDRATIO</value>
                      <minimum>0.09</minimum>
                    </limit>
                    <limit>
                      <counter>BRANCH</counter>
                      <value>COVEREDRATIO</value>
                      <minimum>0.00</minimum>
                    </limit>
                    <limit>
                      <counter>COMPLEXITY</counter>
                      <value>COVEREDRATIO</value>
                      <minimum>0.07</minimum>
                    </limit>
                    <limit>
                      <counter>METHOD</counter>
                      <value>COVEREDRATIO</value>
<<<<<<< HEAD
                      <minimum>0.08</minimum>
=======
                      <minimum>0.07</minimum>
>>>>>>> 03f216cb
                    </limit>
                    <limit>
                      <counter>CLASS</counter>
                      <value>MISSEDCOUNT</value>
<<<<<<< HEAD
                      <maximum>6</maximum>
=======
                      <maximum>7</maximum>
>>>>>>> 03f216cb
                    </limit>

                  </limits>
                </rule>
              </rules>
            </configuration>
          </execution>
          <execution>
            <id>jacoco-site</id>
            <phase>verify</phase>
            <goals>
              <goal>report</goal>
            </goals>
          </execution>
        </executions>
      </plugin>
    </plugins>
  </build>
  <profiles>
    <profile>
      <id>qulice</id>
      <build>
        <plugins>
          <plugin>
            <groupId>com.qulice</groupId>
            <artifactId>qulice-maven-plugin</artifactId>
            <configuration>
              <excludes combine.children="append">
                <exclude>findbugs:.*</exclude>
                <exclude>duplicatefinder:.*</exclude>
                <exclude>xml:/src/it/settings.xml</exclude>
              </excludes>
            </configuration>
          </plugin>
        </plugins>
      </build>
    </profile>
  </profiles>
</project><|MERGE_RESOLUTION|>--- conflicted
+++ resolved
@@ -92,15 +92,17 @@
       <version>0.7.4</version>
     </dependency>
     <dependency>
-<<<<<<< HEAD
-=======
+      <groupId>com.artipie</groupId>
+      <artifactId>http</artifactId>
+      <version>0.7.4</version>
+    </dependency>
+    <dependency>
       <groupId>com.artipie</groupId>
       <artifactId>vertx-server</artifactId>
       <scope>test</scope>
       <version>0.2.2</version>
     </dependency>
     <dependency>
->>>>>>> 03f216cb
       <groupId>org.junit.jupiter</groupId>
       <artifactId>junit-jupiter-api</artifactId>
       <scope>test</scope>
@@ -201,11 +203,7 @@
                     <limit>
                       <counter>INSTRUCTION</counter>
                       <value>COVEREDRATIO</value>
-<<<<<<< HEAD
                       <minimum>0.05</minimum>
-=======
-                      <minimum>0.06</minimum>
->>>>>>> 03f216cb
                     </limit>
                     <limit>
                       <counter>LINE</counter>
@@ -225,20 +223,12 @@
                     <limit>
                       <counter>METHOD</counter>
                       <value>COVEREDRATIO</value>
-<<<<<<< HEAD
                       <minimum>0.08</minimum>
-=======
-                      <minimum>0.07</minimum>
->>>>>>> 03f216cb
                     </limit>
                     <limit>
                       <counter>CLASS</counter>
                       <value>MISSEDCOUNT</value>
-<<<<<<< HEAD
                       <maximum>6</maximum>
-=======
-                      <maximum>7</maximum>
->>>>>>> 03f216cb
                     </limit>
 
                   </limits>
