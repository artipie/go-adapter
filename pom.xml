<?xml version="1.0"?>
<!--
The MIT License (MIT)

Copyright (c) 2020 artipie.com

Permission is hereby granted, free of charge, to any person obtaining a copy
of this software and associated documentation files (the "Software"), to deal
in the Software without restriction, including without limitation the rights
to use, copy, modify, merge, publish, distribute, sublicense, and/or sell
copies of the Software, and to permit persons to whom the Software is
furnished to do so, subject to the following conditions:

The above copyright notice and this permission notice shall be included
in all copies or substantial portions of the Software.

THE SOFTWARE IS PROVIDED "AS IS", WITHOUT WARRANTY OF ANY KIND, EXPRESS OR
IMPLIED, INCLUDING BUT NOT LIMITED TO THE WARRANTIES OF MERCHANTABILITY,
FITNESS FOR A PARTICULAR PURPOSE AND NON-INFRINGEMENT. IN NO EVENT SHALL THE
AUTHORS OR COPYRIGHT HOLDERS BE LIABLE FOR ANY CLAIM, DAMAGES OR OTHER
LIABILITY, WHETHER IN AN ACTION OF CONTRACT, TORT OR OTHERWISE, ARISING FROM,
OUT OF OR IN CONNECTION WITH THE SOFTWARE OR THE USE OR OTHER DEALINGS IN THE
SOFTWARE.
-->
<project xmlns="http://maven.apache.org/POM/4.0.0" xmlns:xsi="http://www.w3.org/2001/XMLSchema-instance" xsi:schemaLocation="http://maven.apache.org/POM/4.0.0 http://maven.apache.org/xsd/maven-4.0.0.xsd">
  <modelVersion>4.0.0</modelVersion>
  <parent>
    <groupId>com.artipie</groupId>
    <artifactId>ppom</artifactId>
    <version>0.3.10</version>
  </parent>
  <artifactId>go-adapter</artifactId>
  <version>1.0-SNAPSHOT</version>
  <packaging>jar</packaging>
  <name>goproxy</name>
  <description>Turns your files/objects into Go repository</description>
  <url>https://github.com/artipie/go-adapter</url>
  <inceptionYear>2019</inceptionYear>
  <licenses>
    <license>
      <name>MIT</name>
      <url>https://github.com/artipie/go-adapter/blob/master/LICENSE.txt</url>
    </license>
  </licenses>
  <developers>
    <developer>
      <id>1</id>
      <name>Yegor Bugayenko</name>
      <email>yegor256@gmail.com</email>
      <organization>yegor256.com</organization>
      <organizationUrl>https://www.yegor256.com</organizationUrl>
      <roles>
        <role>Architect</role>
        <role>Developer</role>
      </roles>
      <timezone>+1</timezone>
    </developer>
  </developers>
  <issueManagement>
    <system>GitHub</system>
    <url>https://github.com/artipie/go-adapter/issues</url>
  </issueManagement>
  <scm>
    <connection>scm:git:git@github.com:artipie/go-adapter.git</connection>
    <developerConnection>scm:git:git@github.com:artipie/go-adapter.git</developerConnection>
    <url>https://github.com/artipie/go-adapter</url>
  </scm>
  <ciManagement>
    <system>rultor</system>
    <url>https://www.rultor.com/s/goproxy</url>
  </ciManagement>
  <distributionManagement>
    <site>
      <id>github-pages</id>
      <url>https://github.com/artipie/go-adapter</url>
    </site>
  </distributionManagement>
  <dependencies>
    <dependency>
      <groupId>com.artipie</groupId>
      <artifactId>asto</artifactId>
      <version>0.27.1</version>
    </dependency>
    <dependency>
      <groupId>com.artipie</groupId>
      <artifactId>http</artifactId>
      <version>0.15.7</version>
    </dependency>
    <dependency>
      <groupId>com.artipie</groupId>
      <artifactId>vertx-server</artifactId>
      <scope>test</scope>
      <version>0.3.2</version>
    </dependency>
    <dependency>
      <groupId>org.junit.jupiter</groupId>
      <artifactId>junit-jupiter-api</artifactId>
      <scope>test</scope>
    </dependency>
    <dependency>
      <groupId>org.junit.jupiter</groupId>
      <artifactId>junit-jupiter-engine</artifactId>
      <scope>test</scope>
    </dependency>
    <dependency>
      <groupId>org.testcontainers</groupId>
      <artifactId>testcontainers</artifactId>
      <version>1.14.3</version>
      <scope>test</scope>
    </dependency>
    <dependency>
      <groupId>org.testcontainers</groupId>
      <artifactId>junit-jupiter</artifactId>
      <version>1.14.3</version>
      <scope>test</scope>
    </dependency>
    <dependency>
      <groupId>org.testcontainers</groupId>
      <artifactId>mockserver</artifactId>
      <version>1.14.3</version>
      <scope>test</scope>
    </dependency>
<<<<<<< HEAD
    <dependency>
      <groupId>org.mock-server</groupId>
      <artifactId>mockserver-client-java</artifactId>
      <version>5.5.4</version>
      <scope>test</scope>
    </dependency>
    <dependency>
      <groupId>org.hamcrest</groupId>
      <artifactId>hamcrest</artifactId>
      <version>2.1</version>
      <scope>test</scope>
    </dependency>
    <dependency>
      <groupId>org.junit.jupiter</groupId>
      <artifactId>junit-jupiter-params</artifactId>
      <version>5.6.2</version>
      <scope>test</scope>
    </dependency>
=======
>>>>>>> 4c046bd7
  </dependencies>
  <build>
    <testResources>
      <testResource>
        <directory>${basedir}/src/test/resources</directory>
        <filtering>false</filtering>
      </testResource>
    </testResources>
    <plugins>
      <plugin>
        <artifactId>maven-compiler-plugin</artifactId>
        <configuration>
          <source>1.8</source>
          <target>1.8</target>
        </configuration>
      </plugin>
      <plugin>
        <artifactId>maven-failsafe-plugin</artifactId>
        <executions>
          <execution>
            <goals>
              <goal>integration-test</goal>
              <goal>verify</goal>
            </goals>
          </execution>
        </executions>
        <configuration>
          <failIfNoSpecifiedTests>false</failIfNoSpecifiedTests>
          <trimStackTrace>false</trimStackTrace>
        </configuration>
      </plugin>
      <plugin>
        <groupId>org.jacoco</groupId>
        <artifactId>jacoco-maven-plugin</artifactId>
        <version>0.8.5</version>
        <configuration>
          <output>file</output>
        </configuration>
        <executions>
          <execution>
            <id>jacoco-initialize</id>
            <goals>
              <goal>prepare-agent</goal>
            </goals>
          </execution>
          <execution>
            <id>jacoco-check</id>
            <phase>test</phase>
            <goals>
              <goal>check</goal>
            </goals>
            <configuration>
              <rules>
                <rule>
                  <element>BUNDLE</element>
                  <!--
 @todo #26:30min Improve code coverage by writing unit-tests:
  each coverage counter should not be less than 75. To do so we have to make
  unit-tests possible by splitting `Goproxy`: find a way to refactor it by extracting
  small classes and creating unit-tests for them. Do not put a lot of changes in one PR, make
  each change small but properly covered with tests. After each iteration do not forget
  to correct coverage minimums and this todo to continue work.
-->
                  <limits>
                    <limit>
                      <counter>INSTRUCTION</counter>
                      <value>COVEREDRATIO</value>
                      <minimum>0.05</minimum>
                    </limit>
                    <limit>
                      <counter>LINE</counter>
                      <value>COVEREDRATIO</value>
                      <minimum>0.09</minimum>
                    </limit>
                    <limit>
                      <counter>BRANCH</counter>
                      <value>COVEREDRATIO</value>
                      <minimum>0.00</minimum>
                    </limit>
                    <limit>
                      <counter>COMPLEXITY</counter>
                      <value>COVEREDRATIO</value>
                      <minimum>0.07</minimum>
                    </limit>
                    <limit>
                      <counter>METHOD</counter>
                      <value>COVEREDRATIO</value>
                      <minimum>0.07</minimum>
                    </limit>
                    <limit>
                      <counter>CLASS</counter>
                      <value>MISSEDCOUNT</value>
                      <maximum>7</maximum>
                    </limit>
                  </limits>
                </rule>
              </rules>
            </configuration>
          </execution>
          <execution>
            <id>jacoco-site</id>
            <phase>verify</phase>
            <goals>
              <goal>report</goal>
            </goals>
          </execution>
        </executions>
      </plugin>
    </plugins>
  </build>
  <profiles>
    <profile>
      <id>qulice</id>
      <build>
        <plugins>
          <plugin>
            <groupId>com.qulice</groupId>
            <artifactId>qulice-maven-plugin</artifactId>
            <configuration>
              <excludes combine.children="append">
                <exclude>findbugs:.*</exclude>
                <exclude>duplicatefinder:.*</exclude>
                <exclude>xml:/src/it/settings.xml</exclude>
              </excludes>
            </configuration>
          </plugin>
        </plugins>
      </build>
    </profile>
  </profiles>
</project><|MERGE_RESOLUTION|>--- conflicted
+++ resolved
@@ -120,27 +120,12 @@
       <version>1.14.3</version>
       <scope>test</scope>
     </dependency>
-<<<<<<< HEAD
-    <dependency>
-      <groupId>org.mock-server</groupId>
-      <artifactId>mockserver-client-java</artifactId>
-      <version>5.5.4</version>
-      <scope>test</scope>
-    </dependency>
-    <dependency>
-      <groupId>org.hamcrest</groupId>
-      <artifactId>hamcrest</artifactId>
-      <version>2.1</version>
-      <scope>test</scope>
-    </dependency>
     <dependency>
       <groupId>org.junit.jupiter</groupId>
       <artifactId>junit-jupiter-params</artifactId>
       <version>5.6.2</version>
       <scope>test</scope>
     </dependency>
-=======
->>>>>>> 4c046bd7
   </dependencies>
   <build>
     <testResources>
